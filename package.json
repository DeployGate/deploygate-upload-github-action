--- conflicted
+++ resolved
@@ -23,12 +23,8 @@
         "@vercel/ncc": "0.38.3",
         "eslint": "8.38.0",
         "jest": "29.7.0",
-<<<<<<< HEAD
         "prettier": "^3.5.3",
-        "ts-jest": "29.3.1",
-=======
         "ts-jest": "29.3.2",
->>>>>>> 31573945
         "typescript": "5.8.3"
     }
 }